--- conflicted
+++ resolved
@@ -220,35 +220,20 @@
             Self::from_record(&t.table(), m1_rbm_label, m2_rbm_label)
         }
         /// Creates a [RigidBodyMotions] from an Arrow table
-<<<<<<< HEAD
-        pub fn from_record(table: &RecordBatch) -> Result<Self> {
-            let (idx, _) = table
-                .schema()
-                .column_with_name("OSSM1Lcl")
-                .expect("OSSM1Lcl not found in table");
-=======
         pub fn from_record(
             table: &RecordBatch,
             m1_rbm_label: Option<&str>,
             m2_rbm_label: Option<&str>,
         ) -> Result<Self> {
             let schema = table.schema();
-            println!("{:#?}", schema.metadata());
+            //println!("{:#?}", schema.metadata());
             let idx = schema.index_of(m1_rbm_label.unwrap_or("OSSM1Lcl"))?;
->>>>>>> 583eede5
             let m1_rbm = table
                 .column(idx)
                 .as_any()
                 .downcast_ref::<ListArray>()
                 .unwrap();
-<<<<<<< HEAD
-            let (idx, _) = table
-                .schema()
-                .column_with_name("MCM2Lcl6D")
-                .expect("MCM2Lcl6D not found in table");
-=======
             let idx = schema.index_of(m2_rbm_label.unwrap_or("MCM2Lcl6D"))?;
->>>>>>> 583eede5
             let m2_rbm = table
                 .column(idx)
                 .as_any()
