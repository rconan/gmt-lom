--- conflicted
+++ resolved
@@ -6,10 +6,7 @@
 
 use gmt_lom::{OpticalMetrics, Stats, Table, ToPkl, LOM};
 use skyangle::Conversion;
-<<<<<<< HEAD
 use std::path::Path;
-=======
->>>>>>> c5c83838
 use structopt::StructOpt;
 
 #[derive(Debug, StructOpt)]
@@ -95,11 +92,7 @@
         "Segment Piston STD.: {:.0?}nm",
         segment_piston
             .std(Some(n_sample))
-<<<<<<< HEAD
-            .iter()
-=======
             .into_iter()
->>>>>>> c5c83838
             .map(|x| x * 1e9)
             .collect::<Vec<f64>>()
     );
