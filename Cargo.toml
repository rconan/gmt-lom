[package]
name = "gmt-lom"
<<<<<<< HEAD
version = "2.0.0"
=======
version = "1.1.0"
>>>>>>> 17839b9c
edition = "2021"
license = "MIT"
description = "Giant Magellan Telescope Geometric Linear Optical Transformations"
repository = "https://github.com/rconan/gmt-lom"
documentation = "https://docs.rs/gmt-lom"
readme = "README.md"
categories = ["science", "simulation"]
keywords = ["telescope", "astronomy"]
default-run = "main"
exclude = ["lompy/"]

[dependencies]
num-complex = { version = "0.4.2" }
bincode = "1.3.3"
<<<<<<< HEAD
nalgebra = "0.32.1"
=======
>>>>>>> 17839b9c
serde = { version = "1.0.131", features = ["derive"] }
thiserror = "1.0.30"
crseo = { version = "0.6.1", optional = true }
skyangle = "0.1"
anyhow = "1.0.51"
complot = { version = "0.3.1", features = ["png"], optional = true }
arrow = { version = "30.0", optional = true }
parquet = { version = "30.0", optional = true }
structopt = "0.3.26"
welch-sde = { version = "0.1.0", optional = true }
serde-pickle = "1.1.0"
csv = "1.1.6"
<<<<<<< HEAD
gmt_dos-clients = { version = "2.1.0", default-features = false, features = [
    "interface",
] }
gmt_dos-clients_io = "2.1.0"
#fsm = { version = "1.0.0", path = "../m2-ctrl", package = "m2-ctrl", features = [
#    "fsm",
#], optional = true }
=======
dos_actors = { version = "4.1", package = "gmt_dos-actors" }
fsm = { version = "1.0.0", package = "m2-ctrl", features = [
    "fsm",
], optional = true }
dos-clients_io = { version = "0.1.0", package = "gmt_dos-clients_io" }
nalgebra = "0.31.4"
>>>>>>> 17839b9c

[features]
apache = ["arrow", "parquet"]
main = ["apache", "complot", "welch-sde"]

[[bin]]
name = "main"
required-features = ["main"]

[[bin]]
name = "makesens"
required-features = ["crseo"]

[package.metadata.docs.rs]
features = ["apache"]<|MERGE_RESOLUTION|>--- conflicted
+++ resolved
@@ -1,10 +1,6 @@
 [package]
 name = "gmt-lom"
-<<<<<<< HEAD
 version = "2.0.0"
-=======
-version = "1.1.0"
->>>>>>> 17839b9c
 edition = "2021"
 license = "MIT"
 description = "Giant Magellan Telescope Geometric Linear Optical Transformations"
@@ -19,10 +15,7 @@
 [dependencies]
 num-complex = { version = "0.4.2" }
 bincode = "1.3.3"
-<<<<<<< HEAD
 nalgebra = "0.32.1"
-=======
->>>>>>> 17839b9c
 serde = { version = "1.0.131", features = ["derive"] }
 thiserror = "1.0.30"
 crseo = { version = "0.6.1", optional = true }
@@ -35,7 +28,6 @@
 welch-sde = { version = "0.1.0", optional = true }
 serde-pickle = "1.1.0"
 csv = "1.1.6"
-<<<<<<< HEAD
 gmt_dos-clients = { version = "2.1.0", default-features = false, features = [
     "interface",
 ] }
@@ -43,14 +35,6 @@
 #fsm = { version = "1.0.0", path = "../m2-ctrl", package = "m2-ctrl", features = [
 #    "fsm",
 #], optional = true }
-=======
-dos_actors = { version = "4.1", package = "gmt_dos-actors" }
-fsm = { version = "1.0.0", package = "m2-ctrl", features = [
-    "fsm",
-], optional = true }
-dos-clients_io = { version = "0.1.0", package = "gmt_dos-clients_io" }
-nalgebra = "0.31.4"
->>>>>>> 17839b9c
 
 [features]
 apache = ["arrow", "parquet"]
